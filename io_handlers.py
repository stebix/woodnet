--- conflicted
+++ resolved
@@ -41,20 +41,8 @@
 
 
     
-<<<<<<< HEAD
-    def save_model_checkpoint(self,
-                              model: torch.nn.Module,
-                              filename: str) -> None:
-        savepath = self.checkpoints / filename
-        if savepath.exists() and not self.allow_overwrite:
-            raise FileExistsError(
-                f'Could not save model checkpoint to "{savepath}"!'
-                 'File already exists.'
-            )
-=======
     def save_model_checkpoint(self, model: torch.nn.Module, name: str) -> None:
         savepath = self.dirs.checkpoint / name
         if savepath.exists():
             raise FileExistsError(f'cannot save model at "{savepath}"')
->>>>>>> 846595fa
         torch.save(model.state_dict(), savepath)